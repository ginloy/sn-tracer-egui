--- conflicted
+++ resolved
@@ -196,32 +196,8 @@
     let mut handle: Option<BufReader<SerialStream>> = None;
 
     loop {
-<<<<<<< HEAD
         match receive_channel.recv().await {
             Some(Command::Connect) => {
-=======
-        interval.tick().await;
-        if prev_check.elapsed().as_millis() > 500 {
-            prev_check = std::time::Instant::now();
-            handle = {
-                if let Some(mut handle) = handle {
-                    if let Ok(true) = check_connection(&mut handle).await {
-                        Some(handle)
-                    } else {
-                        debug!("Connection lost");
-                        send_channel.send(Reply::Disconnected).expect(ERROR);
-                        ctx.request_repaint();
-                        None
-                    }
-                } else {
-                    handle
-                }
-            };
-        }
-
-        match receive_channel.try_recv() {
-            Ok(Command::Connect) => {
->>>>>>> e4937e3d
                 debug!("Connection request");
                 handle = match autoconnect(&send_channel).await {
                     Ok(handle) => {
